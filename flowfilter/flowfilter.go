package flowfilter

import (
	"fmt"
	"log"
	"net"
	"sort"
	"strconv"
	"strings"

<<<<<<< HEAD
	"github.com/bwNetFlow/ip_prefix_trie"
	flow "github.com/bwNetFlow/protobuf/go"
=======
	flow "github.com/bwNetFlow/protobuf/go"
	"omi-gitlab.e-technik.uni-ulm.de/bwnetflow/ip_prefix_trie"
>>>>>>> d0ad1120
)

func NewFlowFilter(cids string, ipv4s string, ipv6s string, peers string) *FlowFilter {

	var validCustomerIDs []int
	var validPeers []string

	// We have to use separate tries for IPv4 and IPv6
	var validIPTrieV4, validIPTrieV6 ip_prefix_trie.TrieNode
	var ipFilterSet bool

	// customer ID
	if cids != "" {
		stringIDs := strings.Split(cids, ",")
		for _, stringID := range stringIDs {
			customerID, err := strconv.Atoi(stringID)
			if err != nil {
				continue
			}
			validCustomerIDs = append(validCustomerIDs, customerID)
		}
		sort.Ints(validCustomerIDs)

		outputStr := strings.Trim(strings.Join(strings.Fields(fmt.Sprint(validCustomerIDs)), ","), "[]")
		log.Printf("Filter flows for customer ids %s\n", outputStr)
	} else {
		log.Printf("No customer filter enabled.\n")
	}

	// IPs v4
	if ipv4s != "" {
		ipFilterSet = true
		stringIDs := strings.Split(ipv4s, ",")
		validIPTrieV4.Insert(true, stringIDs)
		// validIPTrieV4.Print("", true)
		log.Printf("Filter flows for IPs v4: %s\n", ipv4s)
	} else {
		log.Printf("No IP v4 filter enabled.\n")
	}

	// IPs v6
	if ipv6s != "" {
		ipFilterSet = true
		stringIDs := strings.Split(ipv6s, ",")
		validIPTrieV6.Insert(true, stringIDs)
		log.Printf("Filter flows for IPs v6: %s\n", ipv6s)
	} else {
		log.Printf("No IP v6 filter enabled.\n")
	}

	// peers
	if peers != "" {
		stringIDs := strings.Split(peers, ",")
		for _, stringID := range stringIDs {
			peer := strings.Trim(stringID, " ")
			validPeers = append(validPeers, peer)
		}
		sort.Strings(validPeers)

		// outputStr := strings.Trim(strings.Join(strings.Fields(fmt.Sprint(validPeers)), ","), "[]")
		log.Printf("Filter flows for peers %v\n", validPeers)
	} else {
		log.Printf("No peer filter enabled.\n")
	}

	return &FlowFilter{
		validCustomerIDs: validCustomerIDs,
		validPeers:       validPeers,
		validIPTrieV4:    validIPTrieV4,
		validIPTrieV6:    validIPTrieV6,
		ipFilterSet:      ipFilterSet,
	}
}

type FlowFilter struct {
	validCustomerIDs []int
	validPeers       []string
	validIPTrieV4    ip_prefix_trie.TrieNode
	validIPTrieV6    ip_prefix_trie.TrieNode
	ipFilterSet      bool
}

func (flowFilter *FlowFilter) FilterApplies(flow *flow.FlowMessage) bool {
	// customerID filter
	if len(flowFilter.validCustomerIDs) == 0 || flowFilter.isValidCustomerID(int(flow.GetCid())) {
		// IP subnet filter
		if !flowFilter.ipFilterSet || flowFilter.isValidIP(flow.GetSrcAddr()) || flowFilter.isValidIP(flow.GetDstAddr()) {
			// peer filter
			if len(flowFilter.validPeers) == 0 || flowFilter.isValidPeer(flow.GetSrcIfDesc()) || flowFilter.isValidPeer(flow.GetDstIfDesc()) {
				return true
			}
		}
	}
	return false
}

func (flowFilter *FlowFilter) isValidCustomerID(cid int) bool {
	pos := sort.SearchInts(flowFilter.validCustomerIDs, cid)
	if pos == len(flowFilter.validCustomerIDs) {
		return false
	}
	return flowFilter.validCustomerIDs[pos] == cid
}

func (flowFilter *FlowFilter) isValidIP(IP []byte) bool {
	// TODO improve the following workarounds ...
	test := net.IP(IP)
	var prefix string
	if test.To4() == nil {
		// ipv6
		prefix = "64"
	} else {
		// ipv4
		prefix = "32"
	}
	ipAddrStr := net.IP(IP).String() + "/" + prefix
	ipAddr, _, _ := net.ParseCIDR(ipAddrStr)
	foundIP := false
	if ipAddr.To4() == nil {
		foundIP, _ = flowFilter.validIPTrieV6.Lookup(ipAddr).(bool)
	} else {
		foundIP, _ = flowFilter.validIPTrieV4.Lookup(ipAddr).(bool)
	}
	return foundIP
}

func (flowFilter *FlowFilter) isValidPeer(peer string) bool {
	pos := sort.SearchStrings(flowFilter.validPeers, peer)
	if pos == len(flowFilter.validPeers) {
		return false
	}
	return flowFilter.validPeers[pos] == peer
}<|MERGE_RESOLUTION|>--- conflicted
+++ resolved
@@ -2,19 +2,13 @@
 
 import (
 	"fmt"
+	"github.com/bwNetFlow/ip_prefix_trie"
+	flow "github.com/bwNetFlow/protobuf/go"
 	"log"
 	"net"
 	"sort"
 	"strconv"
 	"strings"
-
-<<<<<<< HEAD
-	"github.com/bwNetFlow/ip_prefix_trie"
-	flow "github.com/bwNetFlow/protobuf/go"
-=======
-	flow "github.com/bwNetFlow/protobuf/go"
-	"omi-gitlab.e-technik.uni-ulm.de/bwnetflow/ip_prefix_trie"
->>>>>>> d0ad1120
 )
 
 func NewFlowFilter(cids string, ipv4s string, ipv6s string, peers string) *FlowFilter {
